package utils

import (
	"fmt"
	"sync"

	"github.com/pkg/errors"

	"github.com/sero-cash/go-czero-import/cpt"
	"github.com/sero-cash/go-sero/log"
)

type Proc interface {
	Run() error
}

type Procs struct {
	ch   chan int
	wait sync.WaitGroup
	Runs []Proc
	E    error
	ERun Proc
}

func NewProcs(num int) (ret Procs) {
	ret = Procs{
		make(chan int, num),
		sync.WaitGroup{},
		nil,
		nil,
		nil,
	}
	return
}

func (self *Procs) HasProc() bool {
	if len(self.Runs) > 0 {
		return true
	} else {
		return false
	}
}

func (self *Procs) StartProc(run Proc) {
	self.Runs = append(self.Runs, run)
	if cpt.Is_czero_debug() {
		if e := run.Run(); e != nil {
			self.E = e
		}
	} else {
		self.wait.Add(1)
		go func(run Proc) {
			defer func() {
				if r := recover(); r != nil {
<<<<<<< HEAD
					log.Error("START PROC ERROR : ", "err", r)
					self.succ = false
=======
					self.E = errors.Errorf("process panic: %v", r)
					self.ERun = run
>>>>>>> b9948ba8
				}
				<-self.ch
				self.wait.Done()
			}()
			self.ch <- 0
<<<<<<< HEAD
			if self.succ {
				if !run.Run() {
					self.succ = false
=======
			if self.E == nil {
				if e := run.Run(); e != nil {
					self.E = e
					self.ERun = run
>>>>>>> b9948ba8
				}
			}
		}(run)
	}
}

func (self *Procs) End() error {
	self.wait.Wait()
	if self.E == nil {
		return nil
	} else {
		return self.E
	}
}

type ProcsPool struct {
	pool sync.Pool
}

func NewProcsPool(numget func() int) (ret ProcsPool) {
	ret = ProcsPool{
		sync.Pool{
			New: func() interface{} {
				procs := NewProcs(numget())
				return &procs
			},
		},
	}
	return
}

func (self *ProcsPool) GetProcs() (ret *Procs) {
	ret = self.pool.Get().(*Procs)
	ret.Runs = []Proc{}
	if ret == nil {
		panic(fmt.Errorf("GetProcsFromPool error: fetch nil!"))
	}
	return
}

func (self *ProcsPool) PutProcs(p *Procs) {
	self.pool.Put(p)
}<|MERGE_RESOLUTION|>--- conflicted
+++ resolved
@@ -52,28 +52,17 @@
 		go func(run Proc) {
 			defer func() {
 				if r := recover(); r != nil {
-<<<<<<< HEAD
-					log.Error("START PROC ERROR : ", "err", r)
-					self.succ = false
-=======
 					self.E = errors.Errorf("process panic: %v", r)
 					self.ERun = run
->>>>>>> b9948ba8
 				}
 				<-self.ch
 				self.wait.Done()
 			}()
 			self.ch <- 0
-<<<<<<< HEAD
-			if self.succ {
-				if !run.Run() {
-					self.succ = false
-=======
 			if self.E == nil {
 				if e := run.Run(); e != nil {
 					self.E = e
 					self.ERun = run
->>>>>>> b9948ba8
 				}
 			}
 		}(run)
