--- conflicted
+++ resolved
@@ -22,13 +22,8 @@
 	if TR_enable {
 		td := time.Since(tr.start)
 		fmt.Printf("TR-----("+tr.name+")     s=%v\n", td)
-<<<<<<< HEAD
 		tr.name = name
 		tr.start = time.Now()
-=======
-		tr.start = time.Now()
-		tr.name = name
->>>>>>> f6d3a951
 	}
 }
 
