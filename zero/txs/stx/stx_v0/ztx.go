--- conflicted
+++ resolved
@@ -132,8 +132,4 @@
 	d.Write(proof[:])
 	copy(ret[:], d.Sum(nil))
 	return
-<<<<<<< HEAD
-}
-=======
-}
->>>>>>> a6984763
+}